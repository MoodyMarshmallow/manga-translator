--- conflicted
+++ resolved
@@ -14,12 +14,9 @@
 
 from .grouping import group_words
 from .ocr import document_ocr
-<<<<<<< HEAD
 from .translate import translate_groups_kr_to_en
-=======
 from .translate import translate_groups_jp_to_en
 from .types import OCRWord, WordGroup
->>>>>>> 39b5c2c6
 
 logger = logging.getLogger(__name__)
 
